import os, csv, argparse

import numpy as np
from mpi4py import MPI

from matplotlib import pyplot as plt
from matplotlib import colors

import holoviews as hv
hv.extension('bokeh')
from holoviews.streams import Params

import panel as pn
import panel.widgets as pnw

from btx.misc.shortcuts import TaskTimer

from btx.interfaces.ipsana import (
    PsanaInterface,
    bin_data,
    bin_pixel_index_map,
    retrieve_pixel_index_map,
    assemble_image_stack_batch,
)

class PiPCA:

    """Parallelized Incremental Principal Component Analysis."""

    def __init__(
        self,
        exp,
        run,
        det_type,
        start_offset=0,
        num_images=10,
        num_components=10,
        batch_size=10,
        priming=False,
        downsample=False,
        bin_factor=2,
        output_dir="",
    ):

        self.comm = MPI.COMM_WORLD
        self.rank = self.comm.Get_rank()
        self.size = self.comm.Get_size()

        self.psi = PsanaInterface(exp=exp, run=run, det_type=det_type)
        self.psi.counter = start_offset
        self.start_offset = start_offset

        self.priming = priming
        self.downsample = downsample
        self.bin_factor = bin_factor
        self.output_dir = output_dir

        (
            self.num_images,
            self.num_components,
            self.batch_size,
            self.num_features,
        ) = self.set_params(num_images, num_components, batch_size, bin_factor)

        self.split_indices, self.split_counts = distribute_indices_over_ranks(
            self.num_features, self.size
        )

        self.task_durations = dict({})

        self.num_incorporated_images = 0
        self.outliers, self.pc_data = [], []

    def get_params(self):
        """
        Method to retrieve iPCA params.

        Returns
        -------
        num_incorporated_images : int
            number of images used to build model
        num_components : int
            number of components maintained in model
        batch_size : int
            batch size used in model updates
        num_features : int
            dimensionality of incorporated images
        """
        return (
            self.num_incorporated_images,
            self.num_components,
            self.batch_size,
            self.num_features,
        )

    def set_params(self, num_images, num_components, batch_size, bin_factor):
        """
        Method to initialize iPCA parameters.

        Parameters
        ----------
        num_images : int
            Desired number of images to incorporate into model.
        num_components : int
            Desired number of components for model to maintain.
        batch_size : int
            Desired size of image block to be incorporated into model at each update.
        bin_factor : int
            Factor to bin data by.

        Returns
        -------
        num_images : int
            Number of images to incorporate into model.
        num_components : int
            Number of components for model to maintain.
        batch_size : int
            Size of image block to be incorporated into model at each update.
        num_features : int
            Number of features (dimension) in each image.
        """
        max_events = self.psi.max_events
        downsample = self.downsample

        num_images = min(num_images, max_events) if num_images != -1 else max_events
        num_components = min(num_components, num_images)
        batch_size = min(batch_size, num_images)

        # set d
        det_shape = self.psi.det.shape()
        num_features = np.prod(det_shape).astype(int)

        if downsample:
            if det_shape[-1] % bin_factor or det_shape[-2] % bin_factor:
                print("Invalid bin factor, toggled off downsampling.")
                self.downsample = False
            else:
                num_features = int(num_features / bin_factor**2)

        return num_images, num_components, batch_size, num_features

    def run(self):
        """
        Perform iPCA on run subject to initialization parameters.
        """
        m = self.batch_size
        num_images = self.num_images

        # initialize and prime model, if specified
        if self.priming:
            img_batch = self.get_formatted_images(
                self.num_components, 0, self.num_features
            )
            self.prime_model(img_batch)
        else:
            self.U = np.zeros((self.split_counts[self.rank], self.num_components))
            self.S = np.ones(self.num_components)
            self.mu = np.zeros((self.split_counts[self.rank], 1))
            self.total_variance = np.zeros((self.split_counts[self.rank], 1))

        # divide remaining number of images into batches
        # will become redundant in a streaming setting, need to change
        rem_imgs = num_images - self.num_incorporated_images
        batch_sizes = np.array(
            [m] * np.floor(rem_imgs / m).astype(int)
            + ([rem_imgs % m] if rem_imgs % m else [])
        )

        # define batch indices based on batch sizes
        self.batch_indices = self.distribute_images_over_batches(batch_sizes)
        self.batch_number = 0

        # update model with remaining batches
        for batch_size in batch_sizes:
            self.fetch_and_update_model(batch_size)
            
        self.comm.Barrier()
        
        if self.rank == 0:  
            print("Model complete")

    def get_formatted_images(self, n, start_index, end_index):
        """
        Fetch n - x image segments from run, where x is the number of 'dead' images.

        Parameters
        ----------
        n : int
            number of images to retrieve
        start_index : int
            start index of subsection of data to retrieve
        end_index : int
            end index of subsection of data to retrieve

        Returns
        -------
        ndarray, shape (end_index-start_index, n-x)
            n-x retrieved image segments of dimension end_index-start_index
        """

        bin_factor = self.bin_factor
        downsample = self.downsample

        # may have to rewrite eventually when number of images becomes large,
        # i.e. streamed setting, either that or downsample aggressively
        imgs = self.psi.get_images(n, assemble=False)

        if downsample:
            imgs = bin_data(imgs, bin_factor)

        imgs = imgs[
            [i for i in range(imgs.shape[0]) if not np.isnan(imgs[i : i + 1]).any()]
        ]

        num_valid_imgs, p, x, y = imgs.shape
        formatted_imgs = np.reshape(imgs, (num_valid_imgs, p * x * y)).T

        return formatted_imgs[start_index:end_index, :]

    def prime_model(self, X):
        """
        Initialize model on sample of data using batch PCA.

        Parameters
        ----------
        X : ndarray, shape (d x n)
            set of n (d x 1) observations
        """

        d, n = X.shape

        if self.rank == 0:
            print(f"Priming model with {n} samples...")


        mu_full, total_variance_full = self.calculate_sample_mean_and_variance(X)

        start, end = self.split_indices[self.rank], self.split_indices[self.rank+1]
        self.mu = mu_full[start:end]
        self.total_variance = total_variance_full[start:end]
        
        centered_data = X - np.tile(mu_full, n)

<<<<<<< HEAD
        U, self.S, V_T = np.linalg.svd(centered_data, full_matrices=False)
        self.U = U[start:end, :]
        self.V = V_T.T
=======
        U, self.S, _ = np.linalg.svd(centered_data, full_matrices=False)
        self.U = U[self.split_indices[self.rank]:self.split_indices[self.rank+1], :]
        self.V = X.T @ U @ np.linalg.inv(np.diag(self.S))
>>>>>>> cae15300

        self.num_incorporated_images += n

    def fetch_and_update_model(self, n):
        """
        Fetch images and update model.

        Parameters
        ----------
        n : int
            number of images to incorporate
        """

        rank = self.rank
        start_index, end_index = self.split_indices[rank], self.split_indices[rank + 1]

        img_batch = self.get_formatted_images(n, start_index, end_index)

        self.update_model(img_batch)

    def update_model(self, X):
        """
        Update model with new batch of observations using iPCA.

        Parameters
        ----------
        X : ndarray, shape (d x m)
            batch of m (d x 1) observations

        Notes
        -----
        Implementation of iPCA algorithm from [1].

        References
        ----------
        [1] Ross DA, Lim J, Lin RS, Yang MH. Incremental learning for robust visual tracking.
        International journal of computer vision. 2008 May;77(1):125-41.
        """
        _, m = X.shape
        n = self.num_incorporated_images
        q = self.num_components

        with TaskTimer(self.task_durations, "total update"):

            if self.rank == 0:
                print(
                    "Factoring {m} sample{s} into {n} sample, {q} component model...".format(
                        m=m, s="s" if m > 1 else "", n=n, q=q
                    )
                )

            with TaskTimer(self.task_durations, "record pc data"):
                if n > 0:
                    self.record_loadings(X, q)

            with TaskTimer(self.task_durations, "update mean and variance"):
                mu_n = self.mu
                mu_m, s_m = self.calculate_sample_mean_and_variance(X)

                self.total_variance = self.update_sample_variance(
                    self.total_variance, s_m, mu_n, mu_m, n, m
                )
                self.mu = self.update_sample_mean(mu_n, mu_m, n, m)

            with TaskTimer(
                self.task_durations, "center data and compute augment vector"
            ):
                X_centered = X - np.tile(mu_m, m)
                mean_augment_vector = np.sqrt(n * m / (n + m)) * (mu_m - mu_n)

                X_augmented = np.hstack((X_centered, mean_augment_vector))

            with TaskTimer(self.task_durations, "first matrix product U@S"):
                US = self.U @ np.diag(self.S)

            with TaskTimer(self.task_durations, "QR concatenate"):
                A = np.hstack((US, X_augmented))

            with TaskTimer(self.task_durations, "parallel QR"):
                Q_r, U_tilde, S_tilde = self.parallel_qr(A)

            with TaskTimer(self.task_durations, "compute local U_prime"):
                self.U = Q_r @ U_tilde[:, :q]
                self.S = S_tilde[:q]
                
            with TaskTimer(self.task_durations, "update V"):
                self.update_V(X, self.U, self.S)

            self.num_incorporated_images += m
            self.batch_number += 1


    def calculate_sample_mean_and_variance(self, imgs):
        """
        Compute the sample mean and variance of a flattened stack of n images.

        Parameters
        ----------
        imgs : ndarray, shape (d x n)
            horizonally stacked batch of flattened images

        Returns
        -------
        mu_m : ndarray, shape (d x 1)
            mean of imgs
        su_m : ndarray, shape (d x 1)
            sample variance of imgs (1 dof)
        """
        d, m = imgs.shape

        mu_m = np.reshape(np.mean(imgs, axis=1), (d, 1))
        s_m = np.zeros((d, 1))

        if m > 1:
            s_m = np.reshape(np.var(imgs, axis=1, ddof=1), (d, 1))

        return mu_m, s_m

    def parallel_qr(self, A):
        """
        Perform parallelized qr factorization on input matrix A.

        Parameters
        ----------
        A : ndarray, shape (_ x q+m+1)
            Input data to be factorized.

        Returns
        -------
        q_fin : ndarray, shape (_, q+m+1)
            Q_{r,1} from TSQR algorithm, where r = self.rank + 1
        U_tilde : ndarray, shape (q+m+1, q+m+1)
            Q_{r,2} from TSQR algorithm, where r = self.rank + 1
        S_tilde : ndarray, shape (q+m+1)
            R_tilde from TSQR algorithm, where r = self.rank + 1

        Notes
        -----
        Parallel QR algorithm implemented from [1], with additional elements from [2]
        sprinkled in to record elements for iPCA using SVD, etc.

        References
        ----------
        [1] Benson AR, Gleich DF, Demmel J. Direct QR factorizations for tall-and-skinny
        matrices in MapReduce architectures. In2013 IEEE international conference on
        big data 2013 Oct 6 (pp. 264-272). IEEE.

        [2] Ross DA, Lim J, Lin RS, Yang MH. Incremental learning for robust visual tracking.
        International journal of computer vision. 2008 May;77(1):125-41.

        [3] Maulik, R., & Mengaldo, G. (2021, November). PyParSVD: A streaming, distributed and
        randomized singular-value-decomposition library. In 2021 7th International Workshop on
        Data Analysis and Reduction for Big Scientific Data (DRBSD-7) (pp. 19-25). IEEE.
        """
        _, x = A.shape
        q = self.num_components
        m = x - q - 1

        with TaskTimer(self.task_durations, "qr - local qr"):
            Q_r1, R_r = np.linalg.qr(A, mode="reduced")

        self.comm.Barrier()

        with TaskTimer(self.task_durations, "qr - r_tot gather"):
            if self.rank == 0:
                R = np.empty((self.size * (q + m + 1), q + m + 1))
            else:
                R = None

            self.comm.Gather(R_r, R, root=0)

        if self.rank == 0:
            with TaskTimer(self.task_durations, "qr - global qr"):
                Q_2, R_tilde = np.linalg.qr(R, mode="reduced")

            with TaskTimer(self.task_durations, "qr - global svd"):
                U_tilde, S_tilde, _ = np.linalg.svd(R_tilde)
        else:
            U_tilde = np.empty((q + m + 1, q + m + 1))
            S_tilde = np.empty(q + m + 1)
            Q_2 = None

        self.comm.Barrier()

        with TaskTimer(self.task_durations, "qr - scatter q_tot"):
            Q_r2 = np.empty((q + m + 1, q + m + 1))
            self.comm.Scatter(Q_2, Q_r2, root=0)

        with TaskTimer(self.task_durations, "qr - local matrix build"):
            Q_r = Q_r1 @ Q_r2

        self.comm.Barrier()

        with TaskTimer(self.task_durations, "qr - bcast S_tilde"):
            self.comm.Bcast(S_tilde, root=0)

        self.comm.Barrier()

        with TaskTimer(self.task_durations, "qr - bcast U_tilde"):
            self.comm.Bcast(U_tilde, root=0)

        return Q_r, U_tilde, S_tilde

    def update_sample_mean(self, mu_n, mu_m, n, m):
        """
        Compute combined mean of two blocks of data.

        Parameters
        ----------
        mu_n : ndarray, shape (d x 1)
            mean of first block of data
        mu_m : ndarray, shape (d x 1)
            mean of second block of data
        n : int
            number of observations in first block of data
        m : int
            number of observations in second block of data

        Returns
        -------
        mu_nm : ndarray, shape (d x 1)
            combined mean of both blocks of input data
        """
        mu_nm = mu_m

        if n != 0:
            mu_nm = (1 / (n + m)) * (n * mu_n + m * mu_m)

        return mu_nm

    def update_sample_variance(self, s_n, s_m, mu_n, mu_m, n, m):
        """
        Compute combined sample variance of two blocks
        of data described by input parameters.

        Parameters
        ----------
        s_n : ndarray, shape (d x 1)
            sample variance of first block of data
        s_m : ndarray, shape (d x 1)
            sample variance of second block of data
        mu_n : ndarray, shape (d x 1)
            mean of first block of data
        mu_m : ndarray, shape (d x 1)
            mean of second block of data
        n : int
            number of observations in first block of data
        m : int
            number of observations in second block of data

        Returns
        -------
        s_nm : ndarray, shape (d x 1)
            combined sample variance of both blocks of data described by input
            parameters
        """
        s_nm = s_m

        if n != 0:
            s_nm = (((n - 1) * s_n + (m - 1) * s_m)
                    + (n * m * (mu_n - mu_m) ** 2) / (n + m)) / (n + m - 1)

        return s_nm
    
    def update_V(self, X, U, S):
        """
        Updates current V with shape (n x q) to shape (n + m, q)
        based on the previous and updated U and S.
        
        Parameters
        ----------
        X : ndarray, shape (_ x m)
            sliced image batch on self.rank
        U : ndarray, shape (d x q)
            principle components of the updated model
        S : ndarray, shape (q,)
            singular values of the updated model
        """
        _, m = X.shape
        n = self.num_incorporated_images
        j = self.batch_number
        q = self.num_components
        start_indices = self.split_indices[:-1]
        
        # Gather all X and U across all ranks
        if self.rank == 0:
            X_tot = np.empty((self.num_features, m))
            U_tot = np.empty((self.num_features, q))
        else:
            X_tot, U_tot = None, None
            V = np.empty((n + m, q))
        
        self.comm.Barrier()

        with TaskTimer(self.task_durations, "V - gather X and U"):
            self.comm.Gatherv(
                X.flatten(),
                [
                    X_tot,
                    self.split_counts * m,
                    start_indices * m,
                    MPI.DOUBLE,
                ],
                root=0,
            )

            self.comm.Gatherv(
                U.flatten(),
                [
                    U_tot,
                    self.split_counts * q,
                    start_indices * q,
                    MPI.DOUBLE,
                ],
                root=0,
            )

        if self.rank == 0:
            X_tot = np.reshape(X_tot, (self.num_features, m))
            U_tot = np.reshape(U_tot, (self.num_features, q))

            with TaskTimer(self.task_durations, "V - compute updated V"):
                if n > 0:
                    # U_prev and S_prev aren't instantiated on first primed batch
                    if self.priming and j == 0:
                        self.U_prev = U_tot
                        self.S_prev = S
                    
                    # Update each previous V_i from the previous batches
                    V = self.V
                    B = np.diag(self.S_prev) @ self.U_prev.T @ U_tot @ np.linalg.inv(np.diag(S))
                    for i in range(j):
                        start, end = self.batch_indices[i], self.batch_indices[i+1]
                        V[start:end] = V[start:end] @ B

                    # Compute new V_m from current batch with standard SVD
                    V_m = X_tot.T @ U_tot @ np.linalg.inv(np.diag(S))
                    V = np.concatenate((V, V_m))
                else:
                    # Instantiate self.V with standard SVD
                    V = X_tot.T @ U_tot @ np.linalg.inv(np.diag(S))
            
        self.comm.Barrier()

        with TaskTimer(self.task_durations, "V - bcast V"):
            self.comm.Bcast(V, root=0)

        self.V = V
        self.U_prev = U_tot
        self.S_prev = S

    def get_model(self):
        """
        Method to retrieve model parameters.

        Returns
        -------
        U_tot : ndarray, shape (d x q)
            iPCA principal axes from model.
        S_tot : ndarray, shape (1 x q)
            iPCA singular values from model.
        V_tot : ndarray, shape (n x q)
            iPCA eigenimages from model.
        mu_tot : ndarray, shape (1 x d)
            Data mean computed from all input images.
        var_tot : ndarray, shape (1 x d)
            Sample data variance computed from all input images.
        """
        if self.rank == 0:
            U_tot = np.empty(self.num_features * self.num_components)
            mu_tot = np.empty((self.num_features, 1))
            var_tot = np.empty((self.num_features, 1))
        else:
            U_tot, mu_tot, var_tot = None, None, None

        start_indices = self.split_indices[:-1]

        self.comm.Gatherv(
            self.U.flatten(),
            [
                U_tot,
                self.split_counts * self.num_components,
                start_indices * self.num_components,
                MPI.DOUBLE,
            ],
            root=0,
        )

        if self.rank == 0:
            U_tot = np.reshape(U_tot, (self.num_features, self.num_components))

        self.comm.Gatherv(
            self.mu,
            [
                mu_tot,
                self.split_counts * self.num_components,
                start_indices,
                MPI.DOUBLE,
            ],
            root=0,
        )
        self.comm.Gatherv(
            self.total_variance,
            [
                var_tot,
                self.split_counts * self.num_components,
                start_indices,
                MPI.DOUBLE,
            ],
            root=0,
        )

        S_tot = self.S
        V_tot = self.V

        return U_tot, S_tot, V_tot, mu_tot, var_tot

    def get_outliers(self):
        """
        Method to retrieve and print outliers on root process.
        """

        if self.rank == 0:
            print(self.outliers)

    def record_loadings(self, X, q_sig):
        """
        Method to store all loadings, ΣV^T, from present batch using past
        model iteration.

        Parameters
        ----------
        X : ndarray, shape (_ x m)
            Local subdivision of current image data batch.

        q_sig : int
            The q_sig components used in generating the loadings for 
        """
        _, m = X.shape
        n, d = self.num_incorporated_images, self.num_features

        start_indices = self.split_indices[:-1]

        U, _, _, mu, _ = self.get_model()

        if self.rank == 0:
            X_tot = np.empty((d, m))
        else:
            X_tot = None

        self.comm.Gatherv(
            X.flatten(),
            [
                X_tot,
                self.split_counts * m,
                start_indices * m,
                MPI.DOUBLE,
            ],
            root=0,
        )

        if self.rank == 0:

            X_tot = np.reshape(X_tot, (d, m))
            cb = X_tot - np.tile(mu, (1, m))

            pcs = U.T @ cb
            self.pc_data = (
                np.concatenate((self.pc_data, pcs), axis=1)
                if len(self.pc_data)
                else pcs
            )

            pc_dist = np.linalg.norm(pcs[:q_sig], axis=0)
            std = np.std(pc_dist)
            mu = np.mean(pc_dist)

            batch_outliers = np.where(np.abs(pc_dist - mu) > std)[0] + n - m

            self.outliers = (
                np.concatenate((self.outliers, batch_outliers), axis=0)
                if len(self.outliers)
                else batch_outliers
            )

    def display_image(self, idx, output_dir="", save_image=False):
        """
        Method to retrieve single image from run subject to model binning constraints.

        Parameters
        ----------
        idx : int
            Run index of image to be retrieved.
        output_dir : str, optional
            File path to output directory, by default ""
        save_image : bool, optional
            Whether to save image to file, by default False
        """

        U, S, _, mu, var = self.get_model()

        if self.rank != 0:
            return

        bin_factor = 1
        if self.downsample:
            bin_factor = self.bin_factor

        n, q, m, d = self.get_params()

        a, b, c = self.psi.det.shape()
        b = int(b / bin_factor)
        c = int(c / bin_factor)

        fig, ax = plt.subplots(1)

        counter = self.psi.counter
        self.psi.counter = idx
        img = self.get_formatted_images(1, 0, d)
        self.psi.counter = counter

        img = img - mu
        img = np.reshape(img, (a, b, c))

        pixel_index_map = retrieve_pixel_index_map(self.psi.det.geometry(self.psi.run))
        binned_pim = bin_pixel_index_map(pixel_index_map, bin_factor)

        img = assemble_image_stack_batch(img, binned_pim)

        vmax = np.max(img.flatten())
        ax.imshow(
            img,
            norm=colors.SymLogNorm(linthresh=1.0, linscale=1.0, vmin=0, vmax=vmax),
            interpolation=None
        )

        if save_image:
            plt.savefig(output_dir)

        plt.show()

        
    def display_dashboard(self):
        """
        Displays a pipca dashboard with a PC plot and intensity heatmap.
        """
        if self.rank != 0:
            return
        
        start_img = self.start_offset
        
        # Create PC dictionary and widgets
        PCs = {f'PC{i}' : v for i, v in enumerate(self.pc_data, start=1)}
        PC_options = list(PCs)
        
        PCx = pnw.Select(name='X-Axis', value='PC1', options=PC_options)
        PCy = pnw.Select(name='Y-Axis', value='PC2', options=PC_options)
        widgets_scatter = pn.WidgetBox(PCx, PCy, width=150)
        
        PC_scree = pnw.Select(name='Component Cut-off', value=f'PC{len(PCs)}', options=PC_options)
        widgets_scree = pn.WidgetBox(PC_scree, width=150)
        
        tap_source = None
        posxy = hv.streams.Tap(source=tap_source, x=0, y=0)
        
        # Create PC scatter plot
        @pn.depends(PCx.param.value, PCy.param.value)
        def create_scatter(PCx, PCy):
            img_index_arr = np.arange(start_img, start_img + len(PCs[PCx]))
            scatter_data = {**PCs, 'Image': img_index_arr}
            
            opts = dict(width=400, height=300, color='Image', cmap='rainbow', colorbar=True,
                        show_grid=True, shared_axes=False, toolbar='above', tools=['hover'])
            scatter = hv.Points(scatter_data, kdims=[PCx, PCy], vdims=['Image'], 
                                label="%s vs %s" % (PCx.title(), PCy.title())).opts(**opts)
            
            posxy.source = scatter
            return scatter
        
        # Create scree plot
        @pn.depends(PC_scree.param.value)
        def create_scree(PC_scree):
            q = int(PC_scree[2:])
            components = np.arange(1, q + 1)
            singular_values = self.S[:q]
            bars_data = np.stack((components, singular_values)).T
            
            opts = dict(width=400, height=300, show_grid=True, show_legend=False,
                        shared_axes=False, toolbar='above', default_tools=['hover','save','reset'],
                        xlabel='Components', ylabel='Singular Values')
            scree = hv.Bars(bars_data, label="Scree Plot").opts(**opts)
            
            return scree
        
        # Define function to compute heatmap based on tap location
        def tap_heatmap(x, y, pcx, pcy):
            # Finds the index of image closest to the tap location
            img_source = closest_image_index(x, y, PCs[pcx], PCs[pcy])
            
            counter = self.psi.counter
            self.psi.counter = start_img + img_source
            img = self.psi.get_images(1)
            self.psi.counter = counter
            img = img.squeeze()
            
            # Downsample so heatmap is at most 100 x 100
            hm_data = construct_heatmap_data(img, 100)
        
            opts = dict(width=400, height=300, cmap='plasma', colorbar=True, shared_axes=False, toolbar='above')
            heatmap = hv.HeatMap(hm_data, label=" Source Image %s" % (start_img+img_source)).aggregate(function=np.mean).opts(**opts)
            
            return heatmap
        
        # Define function to compute reconstructed heatmap based on tap location
        def tap_heatmap_reconstruct(x, y, pcx, pcy):
            # Finds the index of image closest to the tap location
            img_source = closest_image_index(x, y, PCs[pcx], PCs[pcy])
            
            # Calculate and format reconstructed image
            p, x, y = self.psi.det.shape()
            pixel_index_map = retrieve_pixel_index_map(self.psi.det.geometry(self.psi.run))
            
            U, S, V, _, _ = self.get_model()
            img = U @ np.diag(S) @ np.array([V[img_source]]).T
            img = img.reshape((p, x, y))
            img = assemble_image_stack_batch(img, pixel_index_map)
            
            # Downsample so heatmap is at most 100 x 100
            hm_data = construct_heatmap_data(img, 100)
            
            opts = dict(width=400, height=300, cmap='plasma', colorbar=True, shared_axes=False, toolbar='above')
            heatmap_reconstruct = hv.HeatMap(hm_data, label="PiPCA Image %s" % (start_img+img_source)).aggregate(function=np.mean).opts(**opts)
            
            return heatmap_reconstruct
            
        # Connect the Tap stream to the heatmap callbacks
        stream1 = [posxy]
        stream2 = Params.from_params({'pcx': PCx.param.value, 'pcy': PCy.param.value})
        tap_dmap = hv.DynamicMap(tap_heatmap, streams=stream1+stream2)
        tap_dmap_reconstruct = hv.DynamicMap(tap_heatmap_reconstruct, streams=stream1+stream2)
        
        return pn.Column(pn.Row(widgets_scatter, create_scatter, tap_dmap),
                         pn.Row(widgets_scree, create_scree, tap_dmap_reconstruct)).servable('Cross-selector')
    
    def distribute_images_over_batches(self, batch_sizes):
        """
        Returns 1D array of batch indices depending on batch sizes
        and number of incorporated images.
        
        Parameters
        ----------
        batch_sizes : ndarray, shape (b,)
            number of images in each batch,
            where b is the number of batches
        
        Returns
        -------
        batch_indices : ndarray, shape (b+1,)
            division indices between batches
        """
        
        total_indices = self.num_incorporated_images
        batch_indices = [self.num_incorporated_images]
        
        for size in batch_sizes:
            total_indices += size
            batch_indices.append(total_indices)
        
        return np.array(batch_indices)

def distribute_indices_over_ranks(d, size):
    """

    Parameters
    ----------
    d : int
        total number of dimensions
    size : int
        number of ranks in world

    Returns
    -------
    split_indices : ndarray, shape (size+1 x 1)
        division indices between ranks
    split_counts : ndarray, shape (size x 1)
        number of dimensions allocated per rank
    """

    total_indices = 0
    split_indices, split_counts = [0], []

    for r in range(size):
        num_per_rank = d // size
        if r < (d % size):
            num_per_rank += 1

        split_counts.append(num_per_rank)

        total_indices += num_per_rank
        split_indices.append(total_indices)

    split_indices = np.array(split_indices)
    split_counts = np.array(split_counts)

    return split_indices, split_counts

def closest_image_index(x, y, PCx_vector, PCy_vector):
    """
    Finds the index of image closest to the tap location
    
    Parameters:
    -----------
    x : float
        tap location on x-axis of tap source plot
    y : float
        tap location on y-axis of tap source plot
    PCx_vector : ndarray, shape (d,)
        principle component chosen for x-axis
    PCx_vector : ndarray, shape (d,)
        principle component chosen for y-axis
        
    Returns:
    --------
    img_source:
        index of the image closest to tap location
    """
    img_source = None
    min_diff = None
    square_diff = None
    
    for i, (xv, yv) in enumerate(zip(PCx_vector, PCy_vector)):    
        square_diff = (x - xv) ** 2 + (y - yv) ** 2
        if (min_diff is None or square_diff < min_diff):
            min_diff = square_diff
            img_source = i
    
    return img_source

def construct_heatmap_data(img, max_pixels):
    """
    Formats img to properly be displayed by hv.Heatmap()
    
    Parameters:
    -----------
    img : ndarray, shape (x_pixels x y_pixels)
        single image we want to display on a heatmap
    max_pixels: ing
        max number of pixels on x and y axes of heatmap
    
    Returns:
    --------
    hm_data : ndarray, shape ((x_pixels*y__pixels) x 3)
        coordinates to be displayed by hv.Heatmap (row, col, color)
    """
    x_pixels, y_pixels = img.shape
    bin_factor_x = int(x_pixels / max_pixels)
    bin_factor_y = int(y_pixels / max_pixels)
    
    while x_pixels % bin_factor_x != 0:
        bin_factor_x += 1
    while y_pixels % bin_factor_y != 0:
        bin_factor_y += 1
    
    img = img.reshape((x_pixels, y_pixels))
    binned_img = img.reshape(int(x_pixels / bin_factor_x),
                                bin_factor_x,
                                int(y_pixels / bin_factor_y),
                                bin_factor_y).mean(-1).mean(1)
    
    # Creates hm_data array for heatmap
    bin_x_pixels, bin_y_pixels = binned_img.shape
    rows = np.tile(np.arange(bin_x_pixels).reshape((bin_x_pixels, 1)), bin_y_pixels).flatten()
    cols = np.tile(np.arange(bin_y_pixels), bin_x_pixels)
    
    hm_data = np.stack((rows, cols, binned_img.flatten()))
    hm_data = hm_data.T.reshape((bin_x_pixels * bin_y_pixels, 3))
    
    return hm_data

#### for command line use ###


def parse_input():
    """
    Parse command line input.
    """

    parser = argparse.ArgumentParser()
    parser.add_argument("-e", "--exp", help="Experiment name.", required=True, type=str)
    parser.add_argument("-r", "--run", help="Run number.", required=True, type=int)
    parser.add_argument(
        "-d",
        "--det_type",
        help="Detector name, e.g epix10k2M or jungfrau4M.",
        required=True,
        type=str,
    )
    parser.add_argument(
        "--start_offset",
        help="Run index of first image to be incorporated into iPCA model.",
        required=False,
        type=int,
    )
    parser.add_argument(
        "--num_components",
        help="Number of principal components to compute and maintain.",
        required=False,
        type=int,
    )
    parser.add_argument(
        "--batch_size",
        help="Size of image batch incorporated in each model update.",
        required=False,
        type=int,
    )
    parser.add_argument(
        "--num_images",
        help="Total number of images to be incorporated into model.",
        required=False,
        type=int,
    )
    parser.add_argument(
        "--output_dir",
        help="Path to output directory for recording task duration data.",
        required=False,
        type=str,
    )
    parser.add_argument(
        "--priming",
        help="Initialize model with PCA.",
        required=False,
        action="store_true",
    )
    parser.add_argument(
        "--downsample",
        help="Enable downsampling of images.",
        required=False,
        action="store_true",
    )
    parser.add_argument(
        "--bin_factor",
        help="Bin factor if using downsizing.",
        required=False,
        type=int,
    )

    return parser.parse_args()


if __name__ == "__main__":

    params = parse_input()
    kwargs = {k: v for k, v in vars(params).items() if v is not None}

    pipca = PiPCA(**kwargs)
    pipca.run()
    pipca.get_outliers()<|MERGE_RESOLUTION|>--- conflicted
+++ resolved
@@ -241,15 +241,9 @@
         
         centered_data = X - np.tile(mu_full, n)
 
-<<<<<<< HEAD
         U, self.S, V_T = np.linalg.svd(centered_data, full_matrices=False)
         self.U = U[start:end, :]
         self.V = V_T.T
-=======
-        U, self.S, _ = np.linalg.svd(centered_data, full_matrices=False)
-        self.U = U[self.split_indices[self.rank]:self.split_indices[self.rank+1], :]
-        self.V = X.T @ U @ np.linalg.inv(np.diag(self.S))
->>>>>>> cae15300
 
         self.num_incorporated_images += n
 
